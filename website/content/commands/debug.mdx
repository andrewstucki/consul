---
layout: commands
page_title: 'Commands: Debug'
---

# Consul Debug

Command: `consul debug`

The `consul debug` command monitors a Consul agent for the specified period of
time, recording information about the agent, cluster membership, and environment to an archive
written to the current directory.

Providing support for complex issues encountered by Consul operators often
requires a large amount of debugging information to be retrieved. This command
aims to shortcut that coordination and provide a simple workflow for accessing
data about Consul agent, cluster membership, and environment to enable faster
isolation and debugging of issues.

This command requires an `operator:read` ACL token in order to retrieve the
data from the target agent, if ACLs are enabled.

If the command is interrupted, as it could be given a long duration but
require less time than expected, it will attempt to archive the current
captured data.

## Security and Privacy

By default, ACL tokens, private keys, and other sensitive material related
to Consul is sanitized and not available in this archive. However, other
information about the environment the target agent is running in is available
in plain text within the archive.

It is recommended to validate the contents of the archive and redact any
material classified as sensitive to the target environment, or use the `-capture`
flag to not retrieve it initially.

Additionally, we recommend securely transmitting this archive via encryption
or otherwise.

## Usage

`Usage: consul debug [options]`

By default, the debug command will capture an archive at the current path for
all targets for 2 minutes.

#### API Options

@include 'http_api_options_client.mdx'

#### Command Options

- `-duration` - Optional, the total time to capture data for from the target agent. Must
  be greater than the interval and longer than 10 seconds. Defaults to 2 minutes.

- `-interval` - Optional, the interval at which to capture dynamic data, such as heap
  and metrics. Must be longer than 5 seconds. Defaults to 30 seconds.

- `-capture` - Optional, can be specified multiple times for each [capture target](#capture-targets)
  and will only record that information in the archive.

- `-output` - Optional, the full path of where to write the directory of data and
  resulting archive. Defaults to the current directory.

- `-archive` - Optional, if the tool show archive the directory of data into a
  compressed tar file. Defaults to true.

## Capture Targets

The `-capture` flag can be specified multiple times to capture specific
information when `debug` is running. By default, it captures all information.

| Target    | Description                                                                                                                                                                                                                                                                                                                                                                                                               |
| --------- | ------------------------------------------------------------------------------------------------------------------------------------------------------------------------------------------------------------------------------------------------------------------------------------------------------------------------------------------------------------------------------------------------------------------------- |
| `agent`   | Version and configuration information about the agent.                                                                                                                                                                                                                                                                                                                                                                    |
| `host`    | Information about resources on the host running the target agent such as CPU, memory, and disk.                                                                                                                                                                                                                                                                                                                           |
| `members` | A list of all the WAN and LAN members in the cluster.                                                                                                                                                                                                                                                                                                                                                                     |
| `metrics` | Metrics from the in-memory metrics endpoint in the target, captured at the interval.                                                                                                                                                                                                                                                                                                                                      |
| `logs`    | `DEBUG` level logs for the target agent, captured for the duration.                                                                                                                                                                                                                                                                                                                                                       |
<<<<<<< HEAD
<<<<<<< HEAD
| `pprof`   | Golang heap, CPU, goroutine, and trace profiling. CPU profile is captured for `duration` in a single file, trace is captured for a single `interval`, while heap and goroutine are separate snapshots for each `interval`. This information is not retrieved unless [`enable_debug`](/docs/agent/options#enable_debug) is set to `true` on the target agent or ACLs are enable and an ACL token with `operator:read` is provided. |
=======
| `pprof`   | Golang heap, CPU, goroutine, and trace profiling. CPU and traces are captured for `duration` in a single file while heap and goroutine are separate snapshots for each `interval`. This information is not retrieved unless [`enable_debug`](/docs/agent/config/config-files#enable_debug) is set to `true` on the target agent or ACLs are enable and an ACL token with `operator:read` is provided. |
>>>>>>> cd907b75cebdefe62a30986e0cdc7bd528c52159
=======
| `pprof`   | Golang heap, CPU, goroutine, and trace profiling. CPU and traces are captured for `duration` in a single file while heap and goroutine are separate snapshots for each `interval`. This information is not retrieved unless [`enable_debug`](/docs/agent/config/config-files#enable_debug) is set to `true` on the target agent or ACLs are enable and an ACL token with `operator:read` is provided. |
>>>>>>> cd907b75

## Examples

This command can be run from any host with the Consul binary, but requires
network access to the target agent in order to retrieve data. Once retrieved,
the data is written to the the specified path (defaulting to the current
directory) on the host where the command runs.

By default the command will capture all available data from the default
agent address on loopback for 2 minutes at 30 second intervals.

```shell-session
$ consul debug
...
```

In this example, the archive is collected from a different agent on the
network using the standard Consul CLI flag to change the API address.

```shell-session
$ consul debug -http-addr=10.0.1.10:8500
...
```

The capture flag can be specified to only record a subset of data
about the agent and environment.

```shell-session
$ consul debug -capture agent -capture host -capture logs
...
```

The duration of the command and interval of capturing dynamic
information (such as metrics) can be specified with the `-interval`
and `-duration` flags.

```shell-session
$ consul debug -interval=15s -duration=1m
...
```<|MERGE_RESOLUTION|>--- conflicted
+++ resolved
@@ -78,15 +78,7 @@
 | `members` | A list of all the WAN and LAN members in the cluster.                                                                                                                                                                                                                                                                                                                                                                     |
 | `metrics` | Metrics from the in-memory metrics endpoint in the target, captured at the interval.                                                                                                                                                                                                                                                                                                                                      |
 | `logs`    | `DEBUG` level logs for the target agent, captured for the duration.                                                                                                                                                                                                                                                                                                                                                       |
-<<<<<<< HEAD
-<<<<<<< HEAD
-| `pprof`   | Golang heap, CPU, goroutine, and trace profiling. CPU profile is captured for `duration` in a single file, trace is captured for a single `interval`, while heap and goroutine are separate snapshots for each `interval`. This information is not retrieved unless [`enable_debug`](/docs/agent/options#enable_debug) is set to `true` on the target agent or ACLs are enable and an ACL token with `operator:read` is provided. |
-=======
 | `pprof`   | Golang heap, CPU, goroutine, and trace profiling. CPU and traces are captured for `duration` in a single file while heap and goroutine are separate snapshots for each `interval`. This information is not retrieved unless [`enable_debug`](/docs/agent/config/config-files#enable_debug) is set to `true` on the target agent or ACLs are enable and an ACL token with `operator:read` is provided. |
->>>>>>> cd907b75cebdefe62a30986e0cdc7bd528c52159
-=======
-| `pprof`   | Golang heap, CPU, goroutine, and trace profiling. CPU and traces are captured for `duration` in a single file while heap and goroutine are separate snapshots for each `interval`. This information is not retrieved unless [`enable_debug`](/docs/agent/config/config-files#enable_debug) is set to `true` on the target agent or ACLs are enable and an ACL token with `operator:read` is provided. |
->>>>>>> cd907b75
 
 ## Examples
 
