// REDIRECTS FILE

// See the README file in this directory for documentation. Please do not
// modify or delete existing redirects without first verifying internally.
// Next.js redirect documentation: https://nextjs.org/docs/api-reference/next.config.js/redirects

module.exports = [
  {
    source: '/home',
    destination: '/',
    permanent: true,
  },
  {
    source: '/trial',
    destination: 'https://www.hashicorp.com/products/consul/trial',
    permanent: true,
  },
  {
    source: '/discovery',
    destination: '/use-cases/service-discovery-and-health-checking',
    permanent: true,
  },
  {
    source: '/mesh',
    destination: '/use-cases/multi-platform-service-mesh',
    permanent: true,
  },
  {
    source: '/segmentation',
    destination: '/use-cases/multi-platform-service-mesh',
    permanent: true,
  },
  {
    source: '/use-cases/service-discovery-and-health-checking',
    destination: '/',
    permanent: true,
  },
  {
    source: '/docs/agent/acl-rules',
    destination: '/docs/security/acl/acl-rules',
    permanent: true,
  },
  {
    source: '/docs/acl/acl-rules',
    destination: '/docs/security/acl/acl-rules',
    permanent: true,
  },
  {
    source: '/docs/agent/acl-system',
    destination: '/docs/security/acl/acl-system',
    permanent: true,
  },
  {
    source: '/docs/acl/acl-system',
    destination: '/docs/security/acl/acl-system',
    permanent: true,
  },
  { source: '/docs/agent/http', destination: '/api-docs', permanent: true },
  {
    source: '/docs/guides/acl-legacy',
    destination: '/docs/security/acl/acl-legacy',
    permanent: true,
  },
  {
    source: '/docs/acl/acl-legacy',
    destination: '/docs/security/acl/acl-legacy',
    permanent: true,
  },
  {
    source: '/api-docs/acl-legacy',
    destination: '/api-docs/acl/legacy',
    permanent: true,
  },
  {
    source: '/docs/guides/acl-migrate-tokens',
    destination: '/docs/security/acl/acl-migrate-tokens',
    permanent: true,
  },
  {
    source: '/docs/acl/acl-migrate-tokens',
    destination: '/docs/security/acl/acl-migrate-tokens',
    permanent: true,
  },
  {
    source: '/docs/guides/bootstrapping',
    destination: '/docs/install/bootstrapping',
    permanent: true,
  },
  {
    source: '/docs/guides/sentinel',
    destination: '/docs/agent/sentinel',
    permanent: true,
  },
  {
    source: '/docs/connect/proxies/sidecar-service',
    destination: '/docs/connect/registration/sidecar-service',
    permanent: true,
  },
  {
    source: '/docs/connect/config-entries/partition-exports',
    destination: '/docs/connect/config-entries/exported-services',
    permanent: true,
  },
  {
    source: '/docs/enterprise/license',
    destination: '/docs/enterprise/license/overview',
    permanent: true,
  },
  {
    source: '/docs/enterprise/connect-multi-datacenter',
    destination: '/docs/enterprise',
    permanent: true,
  },
  { source: '/configuration', destination: '/', permanent: true },
  {
    source: '/docs/connect/mesh(_|-)gateway',
    destination:
      '/docs/connect/gateways/mesh-gateway/service-to-service-traffic-datacenters',
    permanent: true,
  },
  {
    source: '/docs/connect/gateways/mesh-gateway(s?)',
    destination:
      '/docs/connect/gateways/mesh-gateway/service-to-service-traffic-datacenters',
    permanent: true,
  },
  {
    source: '/docs/connect/ingress(_|-)gateway',
    destination: '/docs/connect/gateways/ingress-gateway',
    permanent: true,
  },
  {
    source: '/docs/connect/ingress-gateways',
    destination: '/docs/connect/gateways/ingress-gateway',
    permanent: true,
  },
  {
    source: '/docs/connect/terminating(_|-)gateway',
    destination: '/docs/connect/gateways/terminating-gateway',
    permanent: true,
  },
  {
    source: '/docs/k8s/connect/overview',
    destination: '/docs/k8s/connect',
    permanent: true,
  },
  {
    source: '/docs/agent/cloud-auto-join',
    destination: '/docs/install/cloud-auto-join',
    permanent: true,
  },
  {
    source: '/docs/internals/security',
    destination: '/docs/security',
    permanent: true,
  },
  { source: '/docs/acl', destination: '/docs/security/acl', permanent: true },
  {
    source: '/docs/acl/auth-methods',
    destination: '/docs/security/acl/auth-methods',
    permanent: true,
  },
  {
    source: '/docs/acl/auth-methods/kubernetes',
    destination: '/docs/security/acl/auth-methods/kubernetes',
    permanent: true,
  },
  {
    source: '/docs/acl/auth-methods/jwt',
    destination: '/docs/security/acl/auth-methods/jwt',
    permanent: true,
  },
  {
    source: '/docs/acl/auth-methods/oidc',
    destination: '/docs/security/acl/auth-methods/oidc',
    permanent: true,
  },
  {
    source: '/docs/agent/kv',
    destination: '/docs/dynamic-app-config/kv',
    permanent: true,
  },
  {
    source: '/docs/internals/sessions',
    destination: '/docs/dynamic-app-config/sessions',
    permanent: true,
  },
  {
    source: '/docs/agent/watches',
    destination: '/docs/dynamic-app-config/watches',
    permanent: true,
  },
  {
    source: '/docs/connect/l7-traffic-management',
    destination: '/docs/connect/l7-traffic',
    permanent: true,
  },
  {
    source: '/docs/internals/discovery-chain',
    destination: '/docs/connect/l7-traffic/discovery-chain',
    permanent: true,
  },
  {
    source: '/docs/k8s/operations/upgrading',
    destination: '/docs/k8s/upgrade',
    permanent: true,
  },
  {
    source: '/docs/k8s/operations/uninstalling',
    destination: '/docs/k8s/operations/uninstall',
    permanent: true,
  },
  {
    source: '/docs/agent/services',
    destination: '/docs/discovery/services',
    permanent: true,
  },
  {
    source: '/docs/agent/checks',
    destination: '/docs/discovery/checks',
    permanent: true,
  },
  {
    source: '/docs/agent/dns',
    destination: '/docs/discovery/dns',
    permanent: true,
  },
  {
    source: '/docs/agent/encryption',
    destination: '/docs/security/encryption',
    permanent: true,
  },
  {
    source: '/docs/internals/architecture',
    destination: '/docs/architecture',
    permanent: true,
  },
  {
    source: '/docs/internals/anti-entropy',
    destination: '/docs/architecture/anti-entropy',
    permanent: true,
  },
  {
    source: '/docs/internals/consensus',
    destination: '/docs/architecture/consensus',
    permanent: true,
  },
  {
    source: '/docs/internals/gossip',
    destination: '/docs/architecture/gossip',
    permanent: true,
  },
  {
    source: '/docs/internals/jepsen',
    destination: '/docs/architecture/jepsen',
    permanent: true,
  },
  {
    source: '/docs/internals/coordinates',
    destination: '/docs/architecture/coordinates',
    permanent: true,
  },
  {
    source: '/docs/glossary',
    destination: '/docs/install/glossary',
    permanent: true,
  },
  {
    source: '/docs/faq',
    destination: '/docs/troubleshoot/faq',
    permanent: true,
  },
  {
    source: '/docs/common-errors',
    destination: '/docs/troubleshoot/common-errors',
    permanent: true,
  },
  { source: '/intro', destination: '/docs/intro', permanent: true },
  { source: '/intro/vs', destination: '/docs/intro/vs', permanent: true },
  {
    source: '/intro/vs/chef-puppet',
    destination: '/docs/intro/vs/chef-puppet',
    permanent: true,
  },
  {
    source: '/intro/vs/nagios',
    destination: '/docs/intro/vs/nagios',
    permanent: true,
  },
  {
    source: '/intro/vs/skydns',
    destination: '/docs/intro/vs/skydns',
    permanent: true,
  },
  {
    source: '/intro/vs/smartstack',
    destination: '/docs/intro/vs/smartstack',
    permanent: true,
  },
  {
    source: '/intro/vs/serf',
    destination: '/docs/intro/vs/serf',
    permanent: true,
  },
  {
    source: '/intro/vs/eureka',
    destination: '/docs/intro/vs/eureka',
    permanent: true,
  },
  {
    source: '/intro/vs/istio',
    destination: '/docs/intro/vs/istio',
    permanent: true,
  },
  {
    source: '/intro/vs/proxies',
    destination: '/docs/intro/vs/proxies',
    permanent: true,
  },
  {
    source: '/intro/vs/custom',
    destination: '/docs/intro/vs/custom',
    permanent: true,
  },
  {
    source: '/docs/k8s/ambassador',
    destination:
      'https://learn.hashicorp.com/tutorials/consul/service-mesh-gateway-ambassador',
    permanent: true,
  },
  {
    source: '/docs/k8s/connect/ambassador',
    destination:
      'https://learn.hashicorp.com/tutorials/consul/service-mesh-gateway-ambassador',
    permanent: true,
  },
  {
    source: '/docs/k8s/installation/overview',
    destination: '/docs/k8s/installation/install',
    permanent: true,
  },
  {
    source: '/docs/k8s/installation/muti-cluster/overview',
    destination: '/docs/k8s/installation/multi-cluster',
    permanent: true,
  },
  {
    source: '/docs/partnerships',
    destination: '/docs/integrate/partnerships',
    permanent: true,
  },
  {
    source: '/docs/connect/gateways/wan-federation-via-mesh-gateways',
    destination:
      '/docs/connect/gateways/mesh-gateway/wan-federation-via-mesh-gateways',
    permanent: true,
  },
  {
    source: '/docs/agent/http/:path*',
    destination: '/api-docs/:path*',
    permanent: true,
  },
  { source: '/docs/agent/http', destination: '/api-docs', permanent: true },
  // CLI Redirects
  { source: '/docs/commands', destination: '/commands', permanent: true },
  {
    source: '/docs/commands/acl',
    destination: '/commands/acl',
    permanent: true,
  },
  {
    source: '/docs/commands/acl/auth-method',
    destination: '/commands/acl/auth-method',
    permanent: true,
  },
  {
    source: '/docs/commands/acl/auth-method/create',
    destination: '/commands/acl/auth-method/create',
    permanent: true,
  },
  {
    source: '/docs/commands/acl/auth-method/delete',
    destination: '/commands/acl/auth-method/delete',
    permanent: true,
  },
  {
    source: '/docs/commands/acl/auth-method/list',
    destination: '/commands/acl/auth-method/list',
    permanent: true,
  },
  {
    source: '/docs/commands/acl/auth-method/read',
    destination: '/commands/acl/auth-method/read',
    permanent: true,
  },
  {
    source: '/docs/commands/acl/auth-method/update',
    destination: '/commands/acl/auth-method/update',
    permanent: true,
  },
  {
    source: '/docs/commands/acl/binding-rule',
    destination: '/commands/acl/binding-rule',
    permanent: true,
  },
  {
    source: '/docs/commands/acl/binding-rule/create',
    destination: '/commands/acl/binding-rule/create',
    permanent: true,
  },
  {
    source: '/docs/commands/acl/binding-rule/delete',
    destination: '/commands/acl/binding-rule/delete',
    permanent: true,
  },
  {
    source: '/docs/commands/acl/binding-rule/list',
    destination: '/commands/acl/binding-rule/list',
    permanent: true,
  },
  {
    source: '/docs/commands/acl/binding-rule/read',
    destination: '/commands/acl/binding-rule/read',
    permanent: true,
  },
  {
    source: '/docs/commands/acl/binding-rule/update',
    destination: '/commands/acl/binding-rule/update',
    permanent: true,
  },
  {
    source: '/docs/commands/acl/bootstrap',
    destination: '/commands/acl/bootstrap',
    permanent: true,
  },
  {
    source: '/docs/commands/acl/policy',
    destination: '/commands/acl/policy',
    permanent: true,
  },
  {
    source: '/docs/commands/acl/policy/create',
    destination: '/commands/acl/policy/create',
    permanent: true,
  },
  {
    source: '/docs/commands/acl/policy/delete',
    destination: '/commands/acl/policy/delete',
    permanent: true,
  },
  {
    source: '/docs/commands/acl/policy/list',
    destination: '/commands/acl/policy/list',
    permanent: true,
  },
  {
    source: '/docs/commands/acl/policy/read',
    destination: '/commands/acl/policy/read',
    permanent: true,
  },
  {
    source: '/docs/commands/acl/policy/update',
    destination: '/commands/acl/policy/update',
    permanent: true,
  },
  {
    source: '/docs/commands/acl/set-agent-token',
    destination: '/commands/acl/set-agent-token',
    permanent: true,
  },
  {
    source: '/docs/commands/acl/token',
    destination: '/commands/acl/token',
    permanent: true,
  },
  {
    source: '/docs/commands/acl/token/clone',
    destination: '/commands/acl/token/clone',
    permanent: true,
  },
  {
    source: '/docs/commands/acl/token/create',
    destination: '/commands/acl/token/create',
    permanent: true,
  },
  {
    source: '/docs/commands/acl/token/delete',
    destination: '/commands/acl/token/delete',
    permanent: true,
  },
  {
    source: '/docs/commands/acl/token/list',
    destination: '/commands/acl/token/list',
    permanent: true,
  },
  {
    source: '/docs/commands/acl/token/read',
    destination: '/commands/acl/token/read',
    permanent: true,
  },
  {
    source: '/docs/commands/acl/token/update',
    destination: '/commands/acl/token/update',
    permanent: true,
  },
  {
    source: '/docs/commands/acl/translate-rules',
    destination: '/commands/acl/translate-rules',
    permanent: true,
  },
  {
    source: '/docs/commands/agent',
    destination: '/commands/agent',
    permanent: true,
  },
  {
    source: '/docs/commands/catalog',
    destination: '/commands/catalog',
    permanent: true,
  },
  {
    source: '/docs/commands/catalog/datacenters',
    destination: '/commands/catalog/datacenters',
    permanent: true,
  },
  {
    source: '/docs/commands/catalog/nodes',
    destination: '/commands/catalog/nodes',
    permanent: true,
  },
  {
    source: '/docs/commands/catalog/services',
    destination: '/commands/catalog/services',
    permanent: true,
  },
  {
    source: '/docs/commands/config',
    destination: '/commands/config',
    permanent: true,
  },
  {
    source: '/docs/commands/config/delete',
    destination: '/commands/config/delete',
    permanent: true,
  },
  {
    source: '/docs/commands/config/list',
    destination: '/commands/config/list',
    permanent: true,
  },
  {
    source: '/docs/commands/config/read',
    destination: '/commands/config/read',
    permanent: true,
  },
  {
    source: '/docs/commands/config/write',
    destination: '/commands/config/write',
    permanent: true,
  },
  {
    source: '/docs/commands/connect',
    destination: '/commands/connect',
    permanent: true,
  },
  {
    source: '/docs/commands/connect/ca',
    destination: '/commands/connect/ca',
    permanent: true,
  },
  {
    source: '/docs/commands/connect/proxy',
    destination: '/commands/connect/proxy',
    permanent: true,
  },
  {
    source: '/docs/commands/connect/envoy',
    destination: '/commands/connect/envoy',
    permanent: true,
  },
  {
    source: '/docs/commands/connect/expose',
    destination: '/commands/connect/expose',
    permanent: true,
  },
  {
    source: '/docs/commands/debug',
    destination: '/commands/debug',
    permanent: true,
  },
  {
    source: '/docs/commands/event',
    destination: '/commands/event',
    permanent: true,
  },
  {
    source: '/docs/commands/exec',
    destination: '/commands/exec',
    permanent: true,
  },
  {
    source: '/docs/commands/force-leave',
    destination: '/commands/force-leave',
    permanent: true,
  },
  {
    source: '/docs/commands/info',
    destination: '/commands/info',
    permanent: true,
  },
  {
    source: '/docs/commands/intention',
    destination: '/commands/intention',
    permanent: true,
  },
  {
    source: '/docs/commands/intention/check',
    destination: '/commands/intention/check',
    permanent: true,
  },
  {
    source: '/docs/commands/intention/create',
    destination: '/commands/intention/create',
    permanent: true,
  },
  {
    source: '/docs/commands/intention/delete',
    destination: '/commands/intention/delete',
    permanent: true,
  },
  {
    source: '/docs/commands/intention/get',
    destination: '/commands/intention/get',
    permanent: true,
  },
  {
    source: '/docs/commands/intention/match',
    destination: '/commands/intention/match',
    permanent: true,
  },
  {
    source: '/docs/commands/join',
    destination: '/commands/join',
    permanent: true,
  },
  {
    source: '/docs/commands/keygen',
    destination: '/commands/keygen',
    permanent: true,
  },
  {
    source: '/docs/commands/keyring',
    destination: '/commands/keyring',
    permanent: true,
  },
  { source: '/docs/commands/kv', destination: '/commands/kv', permanent: true },
  {
    source: '/docs/commands/kv/delete',
    destination: '/commands/kv/delete',
    permanent: true,
  },
  {
    source: '/docs/commands/kv/export',
    destination: '/commands/kv/export',
    permanent: true,
  },
  {
    source: '/docs/commands/kv/get',
    destination: '/commands/kv/get',
    permanent: true,
  },
  {
    source: '/docs/commands/kv/import',
    destination: '/commands/kv/import',
    permanent: true,
  },
  {
    source: '/docs/commands/kv/put',
    destination: '/commands/kv/put',
    permanent: true,
  },
  {
    source: '/docs/commands/leave',
    destination: '/commands/leave',
    permanent: true,
  },
  {
    source: '/docs/commands/license',
    destination: '/commands/license',
    permanent: true,
  },
  {
    source: '/docs/commands/lock',
    destination: '/commands/lock',
    permanent: true,
  },
  {
    source: '/docs/commands/login',
    destination: '/commands/login',
    permanent: true,
  },
  {
    source: '/docs/commands/logout',
    destination: '/commands/logout',
    permanent: true,
  },
  {
    source: '/docs/commands/maint',
    destination: '/commands/maint',
    permanent: true,
  },
  {
    source: '/docs/commands/members',
    destination: '/commands/members',
    permanent: true,
  },
  {
    source: '/docs/commands/monitor',
    destination: '/commands/monitor',
    permanent: true,
  },
  {
    source: '/docs/commands/namespace',
    destination: '/commands/namespace',
    permanent: true,
  },
  {
    source: '/docs/commands/namespace/create',
    destination: '/commands/namespace/create',
    permanent: true,
  },
  {
    source: '/docs/commands/namespace/delete',
    destination: '/commands/namespace/delete',
    permanent: true,
  },
  {
    source: '/docs/commands/namespace/list',
    destination: '/commands/namespace/list',
    permanent: true,
  },
  {
    source: '/docs/commands/namespace/read',
    destination: '/commands/namespace/read',
    permanent: true,
  },
  {
    source: '/docs/commands/namespace/update',
    destination: '/commands/namespace/update',
    permanent: true,
  },
  {
    source: '/docs/commands/namespace/write',
    destination: '/commands/namespace/write',
    permanent: true,
  },
  {
    source: '/docs/commands/operator',
    destination: '/commands/operator',
    permanent: true,
  },
  {
    source: '/docs/commands/operator/area',
    destination: '/commands/operator/area',
    permanent: true,
  },
  {
    source: '/docs/commands/operator/autopilot',
    destination: '/commands/operator/autopilot',
    permanent: true,
  },
  {
    source: '/docs/commands/operator/raft',
    destination: '/commands/operator/raft',
    permanent: true,
  },
  {
    source: '/docs/commands/reload',
    destination: '/commands/reload',
    permanent: true,
  },
  {
    source: '/docs/commands/rft',
    destination: '/commands/rft',
    permanent: true,
  },
  {
    source: '/docs/commands/rtt',
    destination: '/commands/rtt',
    permanent: true,
  },
  {
    source: '/docs/commands/services',
    destination: '/commands/services',
    permanent: true,
  },
  {
    source: '/docs/commands/services/register',
    destination: '/commands/services/register',
    permanent: true,
  },
  {
    source: '/docs/commands/services/deregister',
    destination: '/commands/services/deregister',
    permanent: true,
  },
  {
    source: '/docs/commands/snapshot',
    destination: '/commands/snapshot',
    permanent: true,
  },
  {
    source: '/docs/commands/snapshot/agent',
    destination: '/commands/snapshot/agent',
    permanent: true,
  },
  {
    source: '/docs/commands/snapshot/inspect',
    destination: '/commands/snapshot/inspect',
    permanent: true,
  },
  {
    source: '/docs/commands/snapshot/restore',
    destination: '/commands/snapshot/restore',
    permanent: true,
  },
  {
    source: '/docs/commands/snapshot/save',
    destination: '/commands/snapshot/save',
    permanent: true,
  },
  {
    source: '/docs/commands/tls',
    destination: '/commands/tls',
    permanent: true,
  },
  {
    source: '/docs/commands/tls/ca',
    destination: '/commands/tls/ca',
    permanent: true,
  },
  {
    source: '/docs/commands/tls/cert',
    destination: '/commands/tls/cert',
    permanent: true,
  },
  {
    source: '/docs/commands/validate',
    destination: '/commands/validate',
    permanent: true,
  },
  {
    source: '/docs/commands/version',
    destination: '/commands/version',
    permanent: true,
  },
  {
    source: '/docs/commands/watch',
    destination: '/commands/watch',
    permanent: true,
  },
  {
    source: '/docs/commands/acl/acl-bootstrap',
    destination: '/commands/acl/bootstrap',
    permanent: true,
  },
  {
    source: '/docs/commands/acl/acl-policy',
    destination: '/commands/acl/policy',
    permanent: true,
  },
  {
    source: '/docs/commands/acl/acl-set-agent-token',
    destination: '/commands/acl/set-agent-token',
    permanent: true,
  },
  {
    source: '/docs/commands/acl/acl-token',
    destination: '/commands/acl/token',
    permanent: true,
  },
  {
    source: '/docs/commands/acl/acl-translate-rules',
    destination: '/commands/acl/translate-rules',
    permanent: true,
  },
  // Learn Redirects
  {
    source: '/docs/guides/acl',
    destination:
      'https://learn.hashicorp.com/consul/security-networking/production-acls',
    permanent: true,
  },
  {
    source: '/docs/guides/agent-encryption',
    destination:
      'https://learn.hashicorp.com/consul/security-networking/agent-encryption',
    permanent: true,
  },
  {
    source: '/docs/guides/autopilot',
    destination:
      'https://learn.hashicorp.com/consul/day-2-operations/autopilot',
    permanent: true,
  },
  {
    source: '/docs/guides/backup',
    destination: 'https://learn.hashicorp.com/consul/datacenter-deploy/backup',
    permanent: true,
  },
  {
    source: '/docs/guides/cluster-monitoring-metrics',
    destination:
      'https://learn.hashicorp.com/consul/day-2-operations/monitoring',
    permanent: true,
  },
  {
    source: '/docs/guides/creating-certificates',
    destination:
      'https://learn.hashicorp.com/consul/security-networking/certificates',
    permanent: true,
  },
  {
    source: '/docs/guides/deployment-guide',
    destination:
      'https://learn.hashicorp.com/consul/datacenter-deploy/deployment-guide',
    permanent: true,
  },
  {
    source: '/docs/guides/deployment',
    destination:
      'https://learn.hashicorp.com/consul/datacenter-deploy/reference-architecture',
    permanent: true,
  },
  {
    source: '/docs/guides/dns-cache',
    destination:
      'https://learn.hashicorp.com/consul/security-networking/dns-caching',
    permanent: true,
  },
  {
    source: '/docs/guides/minikube',
    destination:
      'https://learn.hashicorp.com/consul/getting-started-k8s/minikube',
    permanent: true,
  },
  {
    source: '/docs/guides/connect-production',
    destination:
      'https://learn.hashicorp.com/consul/developer-segmentation/connect-production',
    permanent: true,
  },
  {
    source: '/docs/guides/connect-envoy',
    destination:
      'https://learn.hashicorp.com/consul/developer-segmentation/connect-envoy',
    permanent: true,
  },
  {
    source: '/docs/guides/consul-template',
    destination:
      'https://learn.hashicorp.com/consul/developer-configuration/consul-template',
    permanent: true,
  },
  {
    source: '/docs/guides/consul-aws',
    destination:
      'https://learn.hashicorp.com/consul/cloud-integrations/consul-aws',
    permanent: true,
  },
  {
    source: '/docs/guides/forwarding',
    destination:
      'https://learn.hashicorp.com/consul/security-networking/forwarding',
    permanent: true,
  },
  {
    source: '/docs/guides/external',
    destination:
      'https://learn.hashicorp.com/consul/developer-discovery/external',
    permanent: true,
  },
  {
    source: '/docs/guides/advanced-federation',
    destination:
      'https://learn.hashicorp.com/consul/day-2-operations/advanced-federation',
    permanent: true,
  },
  {
    source: '/docs/guides/datacenters',
    destination:
      'https://learn.hashicorp.com/consul/security-networking/datacenters',
    permanent: true,
  },
  {
    source: '/docs/guides/geo-failover',
    destination:
      'https://learn.hashicorp.com/consul/developer-discovery/geo-failover',
    permanent: true,
  },
  {
    source: '/docs/guides/leader-election',
    destination:
      'https://learn.hashicorp.com/consul/developer-configuration/elections',
    permanent: true,
  },
  {
    source: '/docs/guides/monitoring-telegraf',
    destination: 'https://learn.hashicorp.com/consul/integrations/telegraf',
    permanent: true,
  },
  {
    source: '/docs/guides/network-segments',
    destination:
      'https://learn.hashicorp.com/consul/day-2-operations/network-segments',
    permanent: true,
  },
  {
    source: '/docs/guides/semaphore',
    destination:
      'https://learn.hashicorp.com/consul/developer-configuration/semaphore',
    permanent: true,
  },
  {
    source: '/docs/guides/windows-guide',
    destination: 'https://learn.hashicorp.com/consul/datacenter-deploy/windows',
    permanent: true,
  },
  {
    source: '/docs/guides/consul-containers',
    destination: 'https://hub.docker.com/_/consul',
    permanent: true,
  },
  {
    source: '/docs/guides/kubernetes-reference',
    destination:
      'https://learn.hashicorp.com/consul/day-1-operations/kubernetes-reference',
    permanent: true,
  },
  {
    source: '/docs/guides/outage',
    destination: 'https://learn.hashicorp.com/consul/day-2-operations/outage',
    permanent: true,
  },
  {
    source: '/docs/platform/k8s/minikube',
    destination: 'https://learn.hashicorp.com/consul/kubernetes/minikube',
    permanent: true,
  },
  {
    source: '/docs/platform/k8s/aks',
    destination: 'https://learn.hashicorp.com/consul/kubernetes/azure-k8s',
    permanent: true,
  },
  {
    source: '/docs/platform/k8s/eks',
    destination: 'https://learn.hashicorp.com/consul/kubernetes/aws-k8s',
    permanent: true,
  },
  {
    source: '/docs/platform/k8s/gke',
    destination:
      'https://learn.hashicorp.com/consul/kubernetes/google-cloud-k8s',
    permanent: true,
  },
  {
    source: '/intro/getting-started',
    destination:
      'https://learn.hashicorp.com/consul?track=getting-started#getting-started',
    permanent: true,
  },
  {
    source: '/intro/getting-started/:path*',
    destination: 'https://learn.hashicorp.com/consul/getting-started/:path*',
    permanent: true,
  },
  // Replatforming redirects
  { source: '/guides', destination: '/docs/guides', permanent: true },
  { source: '/api/acl/acl', destination: '/api-docs/acl', permanent: true },
  {
    source: '/api-docs/features',
    destination: '/api-docs/features/consistency',
    permanent: true,
  },
  {
    source: '/docs/upgrade-specific',
    destination: '/docs/upgrading/upgrade-specific',
    permanent: true,
  },
  {
    source: '/docs/compatibility',
    destination: '/docs/upgrading/compatibility',
    permanent: true,
  },
  {
    source: '/docs/k8s/upgrade/compatibility',
    destination: '/docs/k8s/installation/compatibility',
    permanent: true,
  },
  {
    source: '/docs/commands/acl/role',
    destination: '/commands/acl/role',
    permanent: true,
  },
  {
    source: '/docs/commands/acl/role/create',
    destination: '/commands/acl/role/create',
    permanent: true,
  },
  {
    source: '/docs/commands/acl/role/delete',
    destination: '/commands/acl/role/delete',
    permanent: true,
  },
  {
    source: '/docs/commands/acl/role/list',
    destination: '/commands/acl/role/list',
    permanent: true,
  },
  {
    source: '/docs/commands/acl/role/read',
    destination: '/commands/acl/role/read',
    permanent: true,
  },
  {
    source: '/docs/commands/acl/role/update',
    destination: '/commands/acl/role/update',
    permanent: true,
  },
  { source: '/docs/agent/basics', destination: '/docs/agent', permanent: true },
  {
    source: '/docs/agent/config_entries',
    destination: '/docs/agent/config-entries',
    permanent: true,
  },
  {
    source: '/docs/acl/acl-auth-methods',
    destination: '/docs/acl/auth-methods',
    permanent: true,
  },
  {
    source: '/docs/connect/platform/nomad',
    destination: '/docs/connect/nomad',
    permanent: true,
  },
  {
    source: '/docs/platform/k8s/run',
    destination: '/docs/k8s/installation/install',
    permanent: true,
  },
  {
    source: '/docs/platform/k8s/consul-enterprise',
    destination:
      '/docs/k8s/installation/deployment-configurations/consul-enterprise',
    permanent: true,
  },
  {
    source: '/docs/platform/k8s/clients-outside-kubernetes',
    destination:
      '/docs/k8s/installation/deployment-configurations/clients-outside-kubernetes',
    permanent: true,
  },
  {
    source: '/docs/platform/k8s/servers-outside-kubernetes',
    destination:
      '/docs/k8s/installation/deployment-configurations/servers-outside-kubernetes',
    permanent: true,
  },
  {
    source: '/docs/platform/k8s/predefined-pvcs',
    destination: '/docs/k8s/installation/platforms/self-hosted-kubernetes',
    permanent: true,
  },
  {
    source: '/docs/platform/k8s/operations',
    destination: '/docs/k8s/operations',
    permanent: true,
  },
  {
    source: '/docs/platform/k8s/upgrading',
    destination: '/docs/k8s/upgrade',
    permanent: true,
  },
  {
    source: '/docs/platform/k8s/tls-on-existing-cluster',
    destination: '/docs/k8s/operations/tls-on-existing-cluster',
    permanent: true,
  },
  {
    source: '/docs/platform/k8s/uninstalling',
    destination: '/docs/k8s/operations/uninstall',
    permanent: true,
  },
  {
    source: '/docs/platform/k8s/:path*',
    destination: '/docs/k8s/:path*',
    permanent: true,
  },
  {
    source: '/docs/nia/installation/configuration',
    destination: '/docs/nia/configuration',
    permanent: true,
  },
  {
    source: '/docs/nia/api/api-overview',
    destination: '/docs/nia/api',
    permanent: true,
  },
  {
    source: '/docs/nia/cli/cli-overview',
    destination: '/docs/nia/cli',
    permanent: true,
  },
  {
    source: '/use-cases/network-middleware-automation',
    destination: '/use-cases/network-infrastructure-automation',
    permanent: true,
  },
  {
    source: '/download(s?[-_])tools',
    destination: '/docs/download-tools',
    permanent: true,
  },
  {
    source: '/docs/agent/config-entries/:path',
    destination: '/docs/connect/config-entries/:path*',
    permanent: true,
  },
  {
    source: '/docs/k8s/installation/multi-cluster/overview',
    destination: '/docs/k8s/installation/multi-cluster',
    permanent: true,
  },
  // disallow '.html' or '/index.html' in favor of cleaner, simpler paths
  { source: '/:path*/index', destination: '/:path*', permanent: true },
  { source: '/:path*.html', destination: '/:path*', permanent: true },
  {
    source: '/docs/k8s/uninstall',
    destination: '/docs/k8s/operations/uninstall',
    permanent: true,
  },
  {
    source: '/docs/k8s/tls-on-existing-cluster',
    destination: '/docs/k8s/operations/tls-on-existing-cluster',
    permanent: true,
  },
  {
    source: '/docs/release-notes/1-11-0',
    destination: '/docs/release-notes/consul/v1_11_x',
    permanent: true,
  },
  {
    source: '/docs/release-notes/1-10-0',
    destination: '/docs/release-notes/consul/v1_10_x',
    permanent: true,
  },
  {
    source: '/docs/release-notes/1-9-0',
    destination: '/docs/release-notes/consul/v1_9_x',
    permanent: true,
  },
  {
    source: '/api/:path*',
    destination: '/api-docs/:path*',
    permanent: true,
  },
  {
    source: '/docs/agent/options',
    destination: '/docs/agent/config',
    permanent: true,
  },
  {
<<<<<<< HEAD
    source: '/docs/releases/release-notes/v1_11_0',
    destination: '/docs/release-notes/consul/v1_11_x',
    permanent: true,
  },
  {
    source: '/docs/release-notes/1-10-0',
    destination: '/docs/release-notes/consul/v1_10_x',
    permanent: true,
  },
  {
    source: '/docs/release-notes/1-9-0',
    destination: '/docs/release-notes/consul/v1_9_x',
    permanent: true,
  },
  {
    source: '/docs/nia/release-notes/0-5-0',
    destination: '/docs/release-notes/consul-terraform-sync/v0_5_x',
=======
    source: '/docs/api-gateway/api-gateway-usage',
    destination: '/docs/api-gateway/consul-api-gateway-install',
    permanent: true,
  },
  {
    source: '/docs/k8s/installation/vault/connect-ca',
    destination: '/docs/k8s/installation/vault/data-integration/connect-ca',
>>>>>>> 0c48f2c7
    permanent: true,
  },
]<|MERGE_RESOLUTION|>--- conflicted
+++ resolved
@@ -1270,7 +1270,6 @@
     permanent: true,
   },
   {
-<<<<<<< HEAD
     source: '/docs/releases/release-notes/v1_11_0',
     destination: '/docs/release-notes/consul/v1_11_x',
     permanent: true,
@@ -1288,7 +1287,9 @@
   {
     source: '/docs/nia/release-notes/0-5-0',
     destination: '/docs/release-notes/consul-terraform-sync/v0_5_x',
-=======
+   permanent: true,
+  },
+  { 
     source: '/docs/api-gateway/api-gateway-usage',
     destination: '/docs/api-gateway/consul-api-gateway-install',
     permanent: true,
@@ -1296,7 +1297,6 @@
   {
     source: '/docs/k8s/installation/vault/connect-ca',
     destination: '/docs/k8s/installation/vault/data-integration/connect-ca',
->>>>>>> 0c48f2c7
     permanent: true,
   },
 ]